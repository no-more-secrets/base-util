--- conflicted
+++ resolved
@@ -68,7 +68,6 @@
 // Gets the results for an event  and  then formats them in a way
 // that is most readable given the duration.
 string StopWatch::human( string_view name ) const {
-<<<<<<< HEAD
     ASSERT_( event_complete( name ) );
     ostringstream out;
     // Each  of  these represent the same time, just in different
@@ -98,33 +97,6 @@
         out << us << "us";
     }
     return out.str();
-=======
-  ASSERT_( event_complete( name ) );
-  ostringstream out;
-  // Each  of  these represent the same time, just in different
-  // units.
-  auto m  = minutes( name );
-  auto s  = seconds( name );
-  auto ms = milliseconds( name );
-
-  constexpr int64_t seconds_in_minute{60};
-  constexpr int64_t millis_in_second{1000};
-
-  // When time is less than this number of seconds then we will
-  // include milliseconds.
-  constexpr int64_t small_enough_seconds_for_millis{10};
-
-  if( m > 0 )
-    out << m << "m" << s % seconds_in_minute << "s";
-  else if( s > 0 ) {
-    out << s;
-    if( s < small_enough_seconds_for_millis )
-      out << "." << ms % millis_in_second;
-    out << "s";
-  } else
-    out << ms << "ms";
-  return out.str();
->>>>>>> 3da03c77
 }
 
 // Get a list of all results in human readable form.
